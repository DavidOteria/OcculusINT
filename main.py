--- conflicted
+++ resolved
@@ -5,19 +5,13 @@
 from utils.csv import read_csv, write_csv
 from utils.threading import run_parallel
 from utils.display import export_grouped_domains_txt
-<<<<<<< HEAD
 from utils.nvd_cache import load_cache
+from utils.enrich import enrich_record
+from utils.display import export_root_vs_sub_txt
 from occulusint.recon.domain_discovery import discover_domains_from_crtsh
 from occulusint.recon.subdomains import SubdomainsEnumerator
 from occulusint.recon.resolve import resolve_domains
 from occulusint.vuln.passive_vuln import passive_vuln_scan
-=======
-from utils.enrich import enrich_record
-from occulusint.recon.domain_discovery import discover_domains_from_crtsh
-from occulusint.recon.subdomains import SubdomainsEnumerator
-from occulusint.recon.resolve import resolve_domains
-from utils.display import export_root_vs_sub_txt
->>>>>>> fe40786e
 from occulusint.enrich.ip_enrichment import (
     get_asn_info,
     get_geolocation,
@@ -173,15 +167,11 @@
 
     print(f"[+] Filtered and scored domains saved to:\n  - {out_csv}\n  - {out_txt}")
 
-<<<<<<< HEAD
 def run_update_nvd():
     """Download / refresh the NVD feed (CVSS cache)."""
     load_cache(force=True)
     print("[+] NVD CVSS cache successfully updated.")
-
-
-=======
->>>>>>> fe40786e
+    
 def main():
     show_banner()
 
@@ -203,8 +193,8 @@
         run_enrich(sys.argv[2])
     elif cmd == "filter" and len(sys.argv) >= 4:
         run_filter(sys.argv[2], sys.argv[3:])
-    elif cmd == "update-nvd" and len(sys.argv) == 3:
-        run_update_nvd(sys.argv[2])
+    elif cmd == "update-nvd" and len(sys.argv) == 2:
+        run_update_nvd()
     else:
         usage()
 
