--- conflicted
+++ resolved
@@ -7,11 +7,8 @@
 from utils.display import export_grouped_domains_txt, export_root_vs_sub_txt
 from utils.enrich import enrich_record
 from utils.nvd_cache import load_cache
-<<<<<<< HEAD
-=======
 from utils.enrich import enrich_record
 from utils.display import export_root_vs_sub_txt
->>>>>>> 01b3e404
 from occulusint.recon.domain_discovery import discover_domains_from_crtsh
 from occulusint.recon.subdomains import SubdomainsEnumerator
 from occulusint.recon.resolve import resolve_domains, is_reachable
@@ -94,18 +91,11 @@
 
 def run_resolve(input_path):
     """
-<<<<<<< HEAD
     Resolve every FQDN in <input_path> to its IP address,
     and check TCP reachability on port 443.
 
     :param input_path: CSV containing 'fqdn' or 'domain' column
     :return: None – writes *_resolved.csv with columns [domain, ip, reachable]
-=======
-    Resolve every FQDN in <input_path> to its IP address.
-
-    :param input_path: CSV containing 'fqdn' or 'domain' column
-    :return: None – writes *_resolved.csv
->>>>>>> 01b3e404
     """
     rows = read_csv(input_path)
 
@@ -161,11 +151,6 @@
     :return: None – writes *_enriched.csv
     """
     records_raw = read_csv(input_csv)
-<<<<<<< HEAD
-=======
-
-    # Normalise l’entrée
->>>>>>> 01b3e404
     records = []
     for row in records_raw:
         ip = row.get("ip", "").strip()
@@ -179,11 +164,7 @@
 
     out_csv = input_csv.replace(".csv", "_enriched.csv")
 
-<<<<<<< HEAD
     results, _ = run_parallel(enrich_record, records, max_workers=20, show_progress=True)
-=======
-    results, _ = results, _ = run_parallel(enrich_record, records, max_workers=20, show_progress=True)
->>>>>>> 01b3e404
 
     write_csv(out_csv, results, fieldnames=[
         "domain", "ip", "asn", "network_name",
@@ -200,10 +181,6 @@
     :param keywords: list/iterable of keywords used for scoring
     :return: None – writes *_filtered.csv + *_filtered.txt
     """
-<<<<<<< HEAD
-=======
-    
->>>>>>> 01b3e404
     rows = read_csv(input_path)
     domains = []
 
@@ -224,19 +201,13 @@
         data.append({
             "fqdn": fqdn,
             "score": score,
-<<<<<<< HEAD
             "https_status": status,
-=======
->>>>>>> 01b3e404
             "type": type_,
             "criticité": criticity
         })
 
-<<<<<<< HEAD
     write_csv(out_csv, data, fieldnames=["fqdn", "score","https_status", "type", "criticité"])
-=======
-    write_csv(out_csv, data, fieldnames=["fqdn", "score", "type", "criticité"])
->>>>>>> 01b3e404
+
     export_root_vs_sub_txt(data, out_txt)
 
     print(f"[+] Filtered and scored domains saved to:\n  - {out_csv}\n  - {out_txt}")
@@ -245,11 +216,7 @@
     """Download / refresh the NVD feed (CVSS cache)."""
     load_cache(force=True)
     print("[+] NVD CVSS cache successfully updated.")
-<<<<<<< HEAD
-
-=======
-    
->>>>>>> 01b3e404
+
 def main():
     show_banner()
 
